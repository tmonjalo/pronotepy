from __future__ import annotations

import datetime
import json
import logging
import re
from html import unescape
from typing import (
    Union,
    List,
    Callable,
    Any,
    TypeVar,
    Optional,
    Tuple,
    Set,
    Iterable,
    TYPE_CHECKING,
)
from urllib.parse import quote
from autoslot import Slots  # type: ignore

from Crypto.Util import Padding

if TYPE_CHECKING:
    from .clients import ClientBase, Client
from .exceptions import (
    DataError,
    DiscussionClosed,
    ParsingError,
    DateParsingError,
    UnsupportedOperation,
)

from itertools import chain


__all__ = (
    "Util",
    "Object",
    "Subject",
    "Absence",
    "Period",
    "Average",
    "Grade",
    "Attachment",
    "LessonContent",
    "Lesson",
    "Homework",
    "Information",
    "Recipient",
    "Message",
    "Discussion",
    "ClientInfo",
    "Acquisition",
    "Evaluation",
    "Identity",
    "Guardian",
    "Student",
    "StudentClass",
    "Menu",
    "Punishment",
    "Delay",
<<<<<<< HEAD
    "TeachingStaff",
=======
    "Report",
>>>>>>> 8ee8b673
)

log = logging.getLogger(__name__)


def _get_l(d: dict) -> str:
    return d["L"]


T = TypeVar("T")


def noop(any: T) -> T:
    return any


class MissingType:
    pass


class Util:
    """Utilities for the API wrapper"""

    grade_translate = [
        "Absent",
        "Dispense",
        "NonNote",
        "Inapte",
        "NonRendu",
        "AbsentZero",
        "NonRenduZero",
        "Felicitations",
    ]

    @classmethod
    def get(cls, iterable: Iterable[T], **kwargs: Any) -> list[T]:
        """Gets items from the list with the attributes specified.

        Args:
            iterable (list): The iterable to loop over
        """
        output = []
        for i in iterable:
            for attr in kwargs:
                if not hasattr(i, attr) or getattr(i, attr) != kwargs[attr]:
                    break
            else:
                output.append(i)
        return output

    @classmethod
    def grade_parse(cls, string: str) -> str:
        if "|" in string:
            return cls.grade_translate[int(string[1]) - 1]
        else:
            return string

    @staticmethod
    def date_parse(formatted_date: str) -> datetime.date:
        """convert date to a datetime.date object"""

        if re.match(r"\d{2}/\d{2}/\d{4}$", formatted_date):
            return datetime.datetime.strptime(formatted_date, "%d/%m/%Y").date()
        elif re.match(r"\d{2}/\d{2}/\d{2}$", formatted_date):
            return datetime.datetime.strptime(formatted_date, "%d/%m/%y").date()
        elif re.match(r"\d{2}/\d{2}/\d{4} \d{2}:\d{2}:\d{2}$", formatted_date):
            return datetime.datetime.strptime(
                formatted_date, "%d/%m/%Y %H:%M:%S"
            ).date()
        elif re.match(r"\d{2}/\d{2}/\d{2} \d{2}h\d{2}$", formatted_date):
            return datetime.datetime.strptime(formatted_date, "%d/%m/%y %Hh%M").date()
        elif re.match(r"\d{2}/\d{2}", formatted_date):
            formatted_date += f"/{datetime.date.today().year}"
            return datetime.datetime.strptime(formatted_date, "%d/%m/%Y").date()
        elif re.match(r"\d{2}\d{2}$", formatted_date):
            date = datetime.date.today()
            hours = int(formatted_date[:2])
            minutes = int(formatted_date[2:])
            formatted_date = f"{date:%d}/{date:%m}/{date.year} {hours}h{minutes}"
            return datetime.datetime.strptime(formatted_date, "%d/%m/%Y %Hh%M").date()
        else:
            raise DateParsingError("Could not parse date", formatted_date)

    @staticmethod
    def datetime_parse(formatted_date: str) -> datetime.datetime:
        """convert date to a datetime.datetime object"""
        if re.match(r"\d{2}/\d{2}/\d{4}$", formatted_date):
            return datetime.datetime.strptime(formatted_date, "%d/%m/%Y")
        elif re.match(r"\d{2}/\d{2}/\d{4} \d{2}:\d{2}:\d{2}$", formatted_date):
            return datetime.datetime.strptime(formatted_date, "%d/%m/%Y %H:%M:%S")
        elif re.match(r"\d{2}/\d{2}/\d{2} \d{2}h\d{2}$", formatted_date):
            return datetime.datetime.strptime(formatted_date, "%d/%m/%y %Hh%M")
        else:
            raise DateParsingError("Could not parse date", formatted_date)

    @staticmethod
    def html_parse(html_text: str) -> str:
        """remove tags from html text"""
        return unescape(re.sub(re.compile("<.*?>"), "", html_text))

    @staticmethod
    def place2time(listeHeures: List, place: int) -> datetime.time:
        if place > len(listeHeures):
            # might be wrong... works with demo
            place = place % (len(listeHeures) - 1)
        start_time = next(
            filter(lambda x: x["G"] == place, listeHeures),
            None,
        )
        if start_time is None:
            raise ValueError(f"Could not find starting time for place {place}")
        start_time = datetime.datetime.strptime(start_time["L"], "%Hh%M").time()
        return start_time


class Object(Slots):
    """
    Base object for all pronotepy data classes.
    """

    __slots__ = ("_resolver",)

    class _Resolver:
        """
        Resolves an arbitrary value from a json dictionary.
        """

        R = TypeVar("R")
        _missing: MissingType = MissingType()

        def __init__(self, json_dict: dict):
            self.json_dict = json_dict

        def __call__(
            self,
            converter: Callable[[Any], R],
            *path: str,
            default: Union[MissingType, R] = _missing,
            strict: bool = True,
        ) -> R:
            """
            Resolves an arbitrary value from a json dictionary

            Args:
                converter (Callable[[Any], R]): the final value will be passed to this converter, it can be any callable with a single argument
                path (str): arguments describing the path through the dictionary to the value
                default (Union[MissingType, R]): default value if the actual one cannot be found, works with strict as False
                strict (bool): if False, the resolver will return None when it can't find the correct value
            Returns:
                the resolved value
            """
            json_value: Any = self.json_dict
            try:
                for p in path:  # walk through the json dict according to the path
                    json_value = json_value[p]
            except KeyError:
                # we have failed to get the correct value, try to return a default
                if default is not self._missing:
                    log.debug(
                        f"Could not get value for (path: {','.join(path)}), setting to default."
                    )
                    json_value = default
                elif strict:
                    # in strict mode we do not want to give unpredictable output
                    raise ParsingError("Could not follow path", self.json_dict, path)
                else:
                    json_value = None
            else:
                try:
                    json_value = converter(json_value)
                except Exception as e:
                    raise ParsingError(
                        f"Error while converting value: {e}", self.json_dict, path
                    )

            return json_value

    def __init__(self, json_dict: dict) -> None:
        self._resolver: Object._Resolver = self._Resolver(json_dict)

    def to_dict(
        self, exclude: Set[str] = set(), include_properties: bool = False
    ) -> dict:
        """
        Recursively serializes this object into a dict

        .. note:: Does not check for loops, which are currently handled on a case to case basis.

        Args:
            exclude (Set[str]): items to exclude from serialization
            include_properties (bool): whether to evaluate properties.
                This may be useful for example for a :class:`Period` for which you want to
                serialize its grades too. :attr:`Period.grades` is a property that is evaluated
                only when called.

                .. warning:: Setting this option to `True` can be **extremely** inefficient!

        Returns:
            dict: A dictionary containing all non-private properties
        """

        def serialize_slot(slot: Any) -> Any:
            if isinstance(slot, Object):
                return slot.to_dict()
            else:
                # Assume all other values are primitives
                return slot

        serialized = {}

        # Join __slots__ with a list of all properties if include_properties is True
        # otherwise just iterate overs __slots__
        to_iter = (
            chain(
                self.__slots__,
                [
                    prop
                    for prop in dir(self.__class__)
                    if not prop.startswith("_")
                    and isinstance(getattr(self.__class__, prop), property)
                ],
            )
            if include_properties
            else self.__slots__
        )
        for slot_name in to_iter:
            if slot_name.startswith("_") or slot_name in exclude:
                # Skip private and excluded slots
                continue

            slot = getattr(self, slot_name)

            serialized[slot_name] = (
                [serialize_slot(v) for v in slot]
                if isinstance(slot, list)
                else serialize_slot(slot)
            )
        return serialized


class Subject(Object):
    """
    Represents a subject. You shouldn't have to create this class manually.

    Attributes:
        id (str): the id of the subject (used internally)
        name (str): name of the subject
        groups (bool): if the subject is in groups
    """

    def __init__(self, parsed_json: dict) -> None:
        super().__init__(parsed_json)

        self.id: str = self._resolver(str, "N")
        self.name: str = self._resolver(str, "L")
        self.groups: bool = self._resolver(bool, "estServiceGroupe", default=False)


class Report(Object):
    """Represents a student report. You shouldn't have to create this class manually.

    Attributes:
        subjects (List[ReportSubject]): the subjects that are present in the report
        comments (List[str]): the global report comments
    """

    class ReportSubject(Object):
        """
        Represents a subject found in a report. You shouldn't have to create this class manually.

        Attributes:
            id (str): the id of the subject (used internally)
            name (str): name of the subject
            color (str): the color of the subject
            comments (List[str]): the list of the subject's comments
            class_average (Optional[str]): the average of the class
            student_average (Optional[str]): the average of the student
            min_average (Optional[str]): the lowest average of the class
            max_average (Optional[str]): the highest average of the class
            coefficient (Optional[str]): the coefficient of the subject
            teachers (List[str]): the subject's teachers' names
        """

        def __init__(self, parsed_json: dict) -> None:
            super().__init__(parsed_json)

            self.id: str = self._resolver(str, "N")
            self.name: str = self._resolver(str, "L")

            self.color: str = self._resolver(str, "couleur")
            self.comments: List[str] = self._resolver(
                lambda l: [c["L"] for c in l if "L" in c], "ListeAppreciations", "V"
            )

            def grade_or_none(grade: Any) -> Optional[str]:
                return Util.grade_parse(grade) if grade else None

            self.class_average: Optional[str] = self._resolver(
                grade_or_none, "MoyenneClasse", "V", strict=False
            )
            self.student_average: Optional[str] = self._resolver(
                grade_or_none, "MoyenneEleve", "V", strict=False
            )
            self.min_average: Optional[str] = self._resolver(
                grade_or_none, "MoyenneInf", "V", strict=False
            )
            self.max_average: Optional[str] = self._resolver(
                grade_or_none, "MoyenneSup", "V", strict=False
            )
            self.coefficient: Optional[str] = self._resolver(
                str, "Coefficient", "V", strict=False
            )
            self.teachers: List[str] = self._resolver(
                lambda l: [i["L"] for i in l], "ListeProfesseurs", "V", default=[]
            )

            del self._resolver

    def __init__(self, parsed_json: dict) -> None:
        super().__init__(parsed_json)

        self.subjects: List[Report.ReportSubject] = self._resolver(
            lambda l: [Report.ReportSubject(s) for s in l],
            "ListeServices",
            "V",
            default=[],
        )
        self.comments: List[str] = self._resolver(
            lambda l: [c["L"] for c in l if "L" in c],
            "ObjetListeAppreciations",
            "V",
            "ListeAppreciations",
            "V",
            default=[],
        )


class Absence(Object):
    """
    Represents an absence with a given period. You shouldn't have to create this class manually.

    Attributes:
        id (str): the id of the absence (used internally)
        from_date (datetime.datetime): starting time of the absence
        to_date (datetime.datetime): end of the absence
        justified (bool): is the absence justified
        hours (str): the number of hours missed
        days (int): the number of days missed
        reasons (List[str]): The reason(s) for the absence
    """

    def __init__(self, json_dict: dict) -> None:
        super().__init__(json_dict)

        self.id: str = self._resolver(str, "N")
        self.from_date: datetime.datetime = self._resolver(
            Util.datetime_parse, "dateDebut", "V"
        )
        self.to_date: datetime.datetime = self._resolver(
            Util.datetime_parse, "dateFin", "V"
        )
        self.justified: bool = self._resolver(bool, "justifie", default=False)
        self.hours: Optional[str] = self._resolver(str, "NbrHeures", strict=False)
        self.days: int = self._resolver(int, "NbrJours", default=0)
        self.reasons: List[str] = self._resolver(
            lambda l: [i["L"] for i in l], "listeMotifs", "V", default=[]
        )

        del self._resolver


class Delay(Object):
    """
    Represents a delay with a given period. You shouldn't have to create this class manually.

    Attributes:
        id (str): the id of the delay (used internally)
        date (datetime.datetime): date of the delay
        minutes (str): the number of minutes missed
        justified (bool): is the delay justified
        justification (str): the justification for the delay
        reasons (List[str]): The reason(s) for the delay
    """

    def __init__(self, json_dict: dict) -> None:
        super().__init__(json_dict)

        self.id: str = self._resolver(str, "N")
        self.date: datetime.datetime = self._resolver(Util.datetime_parse, "date", "V")
        self.minutes: int = self._resolver(int, "duree", default=0)
        self.justified: bool = self._resolver(bool, "justifie", default=False)
        self.justification: Optional[str] = self._resolver(
            str, "justification", strict=False
        )
        self.reasons: List[str] = self._resolver(
            lambda l: [i["L"] for i in l], "listeMotifs", "V", default=[]
        )

        del self._resolver


class Period(Object):
    """
    Represents a period of the school year. You shouldn't have to create this class manually.

    Attributes:
        id (str): the id of the period (used internally)
        name (str): name of the period
        start (datetime.datetime): date on which the period starts
        end (datetime.datetime): date on which the period ends
    """

    instances: Set[Any] = set()

    def __init__(self, client: ClientBase, json_dict: dict) -> None:
        super().__init__(json_dict)

        self.__class__.instances.add(self)
        self._client = client

        self.id: str = self._resolver(str, "N")
        self.name: str = self._resolver(str, "L")
        self.start: datetime.datetime = self._resolver(
            Util.datetime_parse, "dateDebut", "V"
        )
        self.end: datetime.datetime = self._resolver(
            Util.datetime_parse, "dateFin", "V"
        )

        del self._resolver

    @property
    def report(self) -> Optional[Report]:
        """
        Gets a report from a period.

        Returns:
            Optional[Report]:
                When ``None``, then the report is not yet published or is unavailable for any other reason
        """
        json_data = {"periode": {"G": 2, "N": self.id, "L": self.name}}
        data = self._client.post("PageBulletins", 13, json_data)["donneesSec"][
            "donnees"
        ]
        return Report(data) if "Message" not in data else None

    @property
    def grades(self) -> List["Grade"]:
        """Get grades from the period."""
        json_data = {"Periode": {"N": self.id, "L": self.name}}
        response = self._client.post("DernieresNotes", 198, json_data)
        grades = response["donneesSec"]["donnees"]["listeDevoirs"]["V"]
        return [Grade(g) for g in grades]

    @property
    def averages(self) -> List["Average"]:
        """Get averages from the period."""

        json_data = {"Periode": {"N": self.id, "L": self.name}}
        response = self._client.post("DernieresNotes", 198, json_data)
        crs = response["donneesSec"]["donnees"]["listeServices"]["V"]
        try:
            return [Average(c) for c in crs]
        except ParsingError as e:
            if e.path == ["moyEleve", "V"]:
                raise UnsupportedOperation("Could not get averages")
            raise

    @property
    def overall_average(self) -> str:
        """Get overall average from the period. If the period average is not provided by pronote, then it's calculated.
        Calculation may not be the same as the actual average. (max difference 0.01)"""
        json_data = {"Periode": {"N": self.id, "L": self.name}}
        response = self._client.post("DernieresNotes", 198, json_data)
        average = response["donneesSec"]["donnees"].get("moyGenerale")
        if average:
            return average["V"]
        # VVVVVVVV will be removed in v3.0.0
        elif response["donneesSec"]["donnees"]["listeServices"]["V"]:
            a: float = 0
            total = 0
            services = response["donneesSec"]["donnees"]["listeServices"]["V"]
            for s in services:
                try:
                    avrg = s["moyEleve"]["V"].replace(",", ".")
                except KeyError:
                    raise UnsupportedOperation("Could not get averages")
                try:
                    flt = float(avrg)
                except ValueError:
                    flt = False
                if flt:
                    a += flt
                    total += 1
            average = round(a / total, 2) if total else -1
        else:
            average = -1
        return str(average)

    @property
    def class_overall_average(self) -> Optional[str]:
        """Get group average from the period."""
        json_data = {"Periode": {"N": self.id, "L": self.name}}
        response = self._client.post("DernieresNotes", 198, json_data)
        average = response["donneesSec"]["donnees"].get("moyGeneraleClasse")
        if average:
            return average["V"]
        else:
            return None

    @property
    def evaluations(self) -> List["Evaluation"]:
        """
        All evaluations from this period
        """
        json_data = {"periode": {"N": self.id, "L": self.name, "G": 2}}
        response = self._client.post("DernieresEvaluations", 201, json_data)
        evaluations = response["donneesSec"]["donnees"]["listeEvaluations"]["V"]
        return [Evaluation(e) for e in evaluations]

    @property
    def absences(self) -> List[Absence]:
        """
        All absences from this period
        """
        json_data = {
            "periode": {"N": self.id, "L": self.name, "G": 2},
            "DateDebut": {"_T": 7, "V": self.start.strftime("%d/%m/%Y %H:%M:%S")},
            "DateFin": {"_T": 7, "V": self.end.strftime("%d/%m/%Y %H:%M:%S")},
        }

        response = self._client.post("PagePresence", 19, json_data)
        absences = response["donneesSec"]["donnees"]["listeAbsences"]["V"]
        return [Absence(a) for a in absences if a["G"] == 13]

    @property
    def delays(self) -> List[Delay]:
        """
        All delays from this period
        """
        json_data = {
            "periode": {"N": self.id, "L": self.name, "G": 2},
            "DateDebut": {"_T": 7, "V": self.start.strftime("%d/%m/%Y %H:%M:%S")},
            "DateFin": {"_T": 7, "V": self.end.strftime("%d/%m/%Y %H:%M:%S")},
        }

        response = self._client.post("PagePresence", 19, json_data)
        delays = response["donneesSec"]["donnees"]["listeAbsences"]["V"]
        return [Delay(a) for a in delays if a["G"] == 14]

    @property
    def punishments(self) -> List[Punishment]:
        """
        All punishments from a given period
        """
        json_data = {
            "periode": {"N": self.id, "L": self.name, "G": 2},
            "DateDebut": {"_T": 7, "V": self.start.strftime("%d/%m/%Y %H:%M:%S")},
            "DateFin": {"_T": 7, "V": self.end.strftime("%d/%m/%Y %H:%M:%S")},
        }

        response = self._client.post("PagePresence", 19, json_data)
        absences = response["donneesSec"]["donnees"]["listeAbsences"]["V"]
        return [Punishment(self._client, a) for a in absences if a["G"] == 41]


class Average(Object):
    """
    Represents an Average.

    Attributes:
        student (str): students average in the subject
        class_average (str): classes average in the subject
        max (str): highest average in the class
        min (str): lowest average in the class
        out_of (str): maximum amount of points
        default_out_of (str): the default maximum amount of points
        subject (Subject): subject the average is from
        background_color (str): background color of the subject
    """

    def __init__(self, json_dict: dict) -> None:
        super().__init__(json_dict)

        self.student: str = self._resolver(Util.grade_parse, "moyEleve", "V")
        self.out_of: str = self._resolver(Util.grade_parse, "baremeMoyEleve", "V")
        self.default_out_of: str = self._resolver(
            Util.grade_parse, "baremeMoyEleveParDefault", "V", default=""
        )
        self.class_average: str = self._resolver(Util.grade_parse, "moyClasse", "V")
        self.min: str = self._resolver(Util.grade_parse, "moyMin", "V")
        self.max: str = self._resolver(Util.grade_parse, "moyMax", "V")
        self.subject = Subject(json_dict)
        self.background_color: Optional[str] = self._resolver(
            str, "couleur", strict=False
        )

        del self._resolver


class Grade(Object):
    """Represents a grade. You shouldn't have to create this class manually.

    Attributes:
        id (str): the id of the grade (used internally)
        grade (str): the actual grade
        out_of (str): the maximum amount of points
        default_out_of (Optional[str]): the default maximum amount of points
        date (datetime.date): the date on which the grade was given
        subject (Subject): the subject in which the grade was given
        period (Period): the period in which the grade was given
        average (str): the average of the class
        max (str): the highest grade of the test
        min (str): the lowest grade of the test
        coefficient (str): the coefficient of the grade
        comment (str): the comment on the grade description
        is_bonus (bool): is the grade bonus : only points above 10 count
        is_optionnal (bool): is the grade optionnal : the grade only counts if it increases the average
        is_out_of_20 (bool): is the grade out of 20. Example 8/10 -> 16/20
    """

    # TODO: optionnal -> optional

    def __init__(self, json_dict: dict) -> None:
        super().__init__(json_dict)

        self.id: str = self._resolver(str, "N")
        self.grade: str = self._resolver(Util.grade_parse, "note", "V")
        self.out_of: str = self._resolver(Util.grade_parse, "bareme", "V")
        self.default_out_of: str = self._resolver(
            Util.grade_parse, "baremeParDefaut", "V", strict=False
        )
        self.date: datetime.date = self._resolver(Util.date_parse, "date", "V")
        self.subject: Subject = self._resolver(Subject, "service", "V")
        # TODO: remove, because it creates a loop when trying to `to_dict`
        self.period: Period = self._resolver(
            lambda p: Util.get(Period.instances, id=p)[0], "periode", "V", "N"
        )
        self.average: str = self._resolver(
            Util.grade_parse, "moyenne", "V", strict=False
        )
        self.max: str = self._resolver(Util.grade_parse, "noteMax", "V")
        self.min: str = self._resolver(Util.grade_parse, "noteMin", "V")
        self.coefficient: str = self._resolver(str, "coefficient")
        self.comment: str = self._resolver(str, "commentaire")
        self.is_bonus: bool = self._resolver(bool, "estBonus")
        self.is_optionnal: bool = (
            self._resolver(bool, "estFacultatif") and not self.is_bonus
        )
        self.is_out_of_20: bool = self._resolver(bool, "estRamenerSur20")

        del self._resolver

    def to_dict(
        self, exclude: Set[str] = set(), include_properties: bool = False
    ) -> dict:
        # Exclude self.period, because it would otherwise cause a loop
        return super().to_dict(
            exclude={
                "period",
            }.union(exclude),
            include_properties=include_properties,
        )


class Attachment(Object):
    """
    Represents a attachment to homework for example

    Attributes:
        name (str): Name of the file or url of the link.
        id (str): id of the file (used internally and for url)
        url (str): url of the file/link
        type (int): type of the attachment (0 = link, 1 = file)
    """

    def __init__(self, client: ClientBase, json_dict: dict) -> None:
        super().__init__(json_dict)

        self._client = client

        self.name: str = self._resolver(str, "L", default="")
        self.id: str = self._resolver(str, "N")
        self.type: int = self._resolver(int, "G")  # 0 link, 1 file

        if self.type == 0:
            self.url = self.name
        else:
            padd = Padding.pad(
                json.dumps({"N": self.id, "Actif": True}).replace(" ", "").encode(), 16
            )
            magic_stuff = client.communication.encryption.aes_encrypt(padd).hex()

            self.url = (
                f"{client.communication.root_site}/FichiersExternes/{magic_stuff}/"
                + quote(self.name, safe="~()*!.'")
                + f"?Session={client.attributes['h']}"
            )

        self._data = None

        del self._resolver

    def save(self, file_name: Optional[str] = None) -> None:
        """
        Saves the file on to local storage.

        Args:
            file_name (str): file name
        """
        if self.type == 1:
            response = self._client.communication.session.get(self.url)
            if not file_name:
                file_name = self.name
            if response.status_code != 200:
                raise FileNotFoundError(
                    "The file was not found on pronote. The url may be badly formed."
                )
            with open(file_name, "wb") as handle:
                for block in response.iter_content(1024):
                    handle.write(block)

    @property
    def data(self) -> bytes:
        """Gets the raw file data."""
        if self._data:
            return self._data
        response = self._client.communication.session.get(self.url)
        return response.content


class LessonContent(Object):
    """
    Represents the content of a lesson. You shouldn't have to create this class manually.

    Attributes:
        title (Optional[str]): title of the lesson content
        description (Optional[str]): description of the lesson content
        category (Optional[str]): category of the lesson content
    """

    def __init__(self, client: ClientBase, json_dict: dict) -> None:
        super().__init__(json_dict)

        self._client = client

        self.title: Optional[str] = self._resolver(str, "L", strict=False)
        self.description: Optional[str] = self._resolver(
            Util.html_parse, "descriptif", "V", strict=False
        )
        self.category: Optional[str] = self._resolver(
            str, "categorie", "V", "L", strict=False
        )
        self._files: Tuple[Any, ...] = self._resolver(tuple, "ListePieceJointe", "V")

        del self._resolver

    @property
    def files(self) -> List[Attachment]:
        """Get all the attached files from the lesson"""
        return [Attachment(self._client, jsn) for jsn in self._files]


class Lesson(Object):
    """
    Represents a lesson with a given time. You shouldn't have to create this class manually.

    Attributes:
        id (str): the id of the lesson (used internally)
        subject (Optional[Subject]): the subject that the lesson is from
        teacher_name (Optional[str]): name of the teacher
        teacher_names (Optional[List[str]]): name of the teachers
        classroom (Optional[str]): name of the classroom
        classrooms (Optional[List[str]]): name of the classrooms
        canceled (bool): if the lesson is canceled
        status (Optional[str]): status of the lesson
        background_color (Optional[str]): background color of the lesson
        outing (bool): if it is a pedagogical outing
        start (datetime.datetime): starting time of the lesson
        end (datetime.datetime): end of the lesson
        memo (Optional[str]): memo of the lesson
        group_name (Optional[str]): Name of the group.
        group_names (Optional[List[str]]): Name of the groups.
        exempted (bool): Specifies if the student's presence is exempt.
        virtual_classrooms (List[str]): List of urls for virtual classrooms
        num (int): For the same lesson time, the biggest num is the one shown on pronote.
        detention (bool): is marked as detention
        test (bool): if there will be a test in the lesson
    """

    def __init__(self, client: ClientBase, json_dict: dict) -> None:
        super().__init__(json_dict)
        self._client = client
        self._content: Optional[LessonContent] = None

        self.id: str = self._resolver(str, "N")
        self.canceled: bool = self._resolver(bool, "estAnnule", default=False)
        self.status: Optional[str] = self._resolver(str, "Statut", strict=False)
        self.memo: Optional[str] = self._resolver(str, "memo", strict=False)
        self.background_color: Optional[str] = self._resolver(
            str, "CouleurFond", strict=False
        )
        self.outing: bool = self._resolver(bool, "estSortiePedagogique", default=False)
        self.start: datetime.datetime = self._resolver(
            Util.datetime_parse, "DateDuCours", "V"
        )
        self.exempted: bool = self._resolver(bool, "dispenseEleve", default=False)
        self.virtual_classrooms: List[str] = self._resolver(
            lambda l: [i["url"] for i in l], "listeVisios", "V", default=[]
        )
        self.num: int = self._resolver(int, "P", default=0)
        self.detention: bool = self._resolver(bool, "estRetenue", default=False)
        self.test: bool = self._resolver(
            bool, "cahierDeTextes", "V", "estDevoir", default=False
        )

        self.end: datetime.datetime = self._resolver(
            Util.datetime_parse, "DateDuCoursFin", "V", strict=False
        )
        if self.end is None:
            end_times = client.func_options["donneesSec"]["donnees"]["General"][
                "ListeHeuresFin"
            ]["V"]

            # get correct ending time
            # Pronote gives us the place where the hour should be in a week, when
            # we modulo that with the amount of hours in a day we can get the "place" when the
            # hour starts. Then we just add the duration (and substract 1)
            end_place = (
                json_dict["place"] % (len(end_times) - 1) + json_dict["duree"] - 1
            )

            # With the end "place" now known we can look up the ending time in func_options
            end_time = Util.place2time(end_times, end_place)
            self.end = self.start.replace(hour=end_time.hour, minute=end_time.minute)

        # get additional information about the lesson
        self.teacher_names: Optional[List[str]] = []
        self.classrooms: Optional[List[str]] = []
        self.group_names: Optional[List[str]] = []
        self.subject: Optional[Subject] = None

        if "ListeContenus" not in json_dict:
            raise ParsingError(
                "Error while parsing for lesson details",
                json_dict,
                ("ListeContenus", "V"),
            )

        for d in json_dict["ListeContenus"]["V"]:
            if "G" not in d:
                continue
            elif d["G"] == 16:
                self.subject = Subject(d)
            elif d["G"] == 3:
                self.teacher_names.append(d["L"])
            elif d["G"] == 17:
                self.classrooms.append(d["L"])
            elif d["G"] == 2:
                self.group_names.append(d["L"])

        # All values joined together to prevent breaking changes
        self.teacher_name: Optional[str] = (
            ", ".join(self.teacher_names) if self.teacher_names else None
        )
        self.classroom: Optional[str] = (
            ", ".join(self.classrooms) if self.classrooms else None
        )
        self.group_name: Optional[str] = (
            ", ".join(self.group_names) if self.group_names else None
        )

        del self._resolver

    @property
    def normal(self) -> bool:
        """Is the lesson considered normal (is not detention, or an outing)."""
        if self.detention is None and self.outing is None:
            return True
        return False

    @property
    def content(self) -> Optional[LessonContent]:
        """
        Gets content of the lesson. May be None if there is no description.

        .. note:: This property is very inefficient and will send
           a request to pronote, so don't use it often.
        """
        if self._content:
            return self._content
        week = self._client.get_week(self.start.date())
        data = {"domaine": {"_T": 8, "V": f"[{week}..{week}]"}}
        response = self._client.post("PageCahierDeTexte", 89, data)
        contents = {}
        for lesson in response["donneesSec"]["donnees"]["ListeCahierDeTextes"]["V"]:
            if lesson["cours"]["V"]["N"] == self.id and lesson["listeContenus"]["V"]:
                contents = lesson["listeContenus"]["V"][0]
                break
        if not contents:
            return None
        self._content = LessonContent(self._client, contents)
        return self._content


class Homework(Object):
    """
    Represents a homework. You shouldn't have to create this class manually.

    Attributes:
        id (str): the id of the homework (used internally)
        subject (Subject): the subject that the homework is for
        description (str): the description of the homework
        background_color (str): the background color of the homework
        done (bool): if the homework is marked done
        date (datetime.date): deadline
    """

    def __init__(self, client: ClientBase, json_dict: dict) -> None:
        super().__init__(json_dict)

        self._client = client

        self.id: str = self._resolver(str, "N")
        self.description: str = self._resolver(Util.html_parse, "descriptif", "V")
        self.done: bool = self._resolver(bool, "TAFFait")
        self.subject: Subject = self._resolver(Subject, "Matiere", "V")
        self.date: datetime.date = self._resolver(Util.date_parse, "PourLe", "V")
        self.background_color: str = self._resolver(str, "CouleurFond")
        self._files = self._resolver(tuple, "ListePieceJointe", "V")

        del self._resolver

    def set_done(self, status: bool) -> None:
        """
        Sets the status of the homework.

        Args:
            status (bool): The status to which to change
        """
        data = {"listeTAF": [{"N": self.id, "TAFFait": status}]}
        self._client.post("SaisieTAFFaitEleve", 88, data)
        self.done = status

    @property
    def files(self) -> List[Attachment]:
        """Get all the files and links attached to the homework"""
        return [Attachment(self._client, jsn) for jsn in self._files]  # type: ignore


class Information(Object):
    """
    Represents a information in a information and surveys tab.

    Attributes:
        id (str): the id of the information
        author (str): author of the information
        title (str): title of the information
        read (bool): if the message has been read
        creation_date (datetime.datetime): the date when the message was created
        start_date (datetime.datetime): the date when the message became visible
        end_date (datetime.datetime): the date on which the message will be withdrawn
        category (str): category of the information
        survey (bool): if the message is a survey
        anonymous_response (bool): if the survey response is anonymous
        attachments (List[Attachment])
        template (bool): if it is a template message
        shared_template (bool): if it is a shared template message
    """

    def __init__(self, client: ClientBase, json_dict: dict) -> None:
        super().__init__(json_dict)

        self._client = client

        self.id: str = self._resolver(str, "N")
        self.title: Optional[str] = self._resolver(str, "L", strict=False)
        self.author: str = self._resolver(str, "auteur")
        self._raw_content: list = self._resolver(list, "listeQuestions", "V")
        self.read: bool = self._resolver(bool, "lue")
        self.creation_date: datetime.datetime = self._resolver(
            Util.datetime_parse, "dateCreation", "V"
        )
        self.start_date: Optional[datetime.datetime] = self._resolver(
            Util.datetime_parse, "dateDebut", "V", strict=False
        )
        self.end_date: Optional[datetime.datetime] = self._resolver(
            Util.datetime_parse, "dateFin", "V", strict=False
        )
        self.category: str = self._resolver(str, "categorie", "V", "L")
        self.survey: bool = self._resolver(bool, "estSondage")
        self.template: bool = self._resolver(bool, "estModele", default=False)
        self.shared_template: bool = self._resolver(
            bool, "estModelePartage", default=False
        )
        self.anonymous_response: bool = self._resolver(bool, "reponseAnonyme")

        def make_attachments(questions: dict) -> List[Attachment]:
            attachments = []
            for question in questions:
                for j in question["listePiecesJointes"]["V"]:
                    attachments.append(Attachment(client, j))
            return attachments

        self.attachments: List[Attachment] = self._resolver(
            make_attachments, "listeQuestions", "V"
        )

        del self._resolver

    @property
    def content(self) -> str:
        """Content of the information"""
        return Util.html_parse(self._raw_content[0]["texte"]["V"])

    def mark_as_read(self, status: bool) -> None:
        """Mark this information as read"""
        data = {
            "listeActualites": [
                {
                    "N": self.id,
                    "validationDirecte": True,
                    "genrePublic": 4,
                    "public": {
                        "N": self._client.info.id,
                        "G": 4,
                    },
                    "lue": status,
                }
            ],
            "saisieActualite": False,
        }
        self._client.post("SaisieActualites", 8, data)
        self.read = status


class Recipient(Object):
    """
    Represents a recipient to create a discussion

    Attributes:
        id (str): the id of the recipient (used internally)
        name (str): name of the recipient
        type (str): teacher or staff
        email (Optional[str]): email of the recipient
        functions (List[str]): all function or subject of the recipient
        with_discussion (bool): can be contacted by message
    """

    def __init__(self, client: ClientBase, json_dict: dict) -> None:
        super().__init__(json_dict)
        self._client = client
        self._type: int = self._resolver(int, "G")

        self.id: str = self._resolver(str, "N")
        self.name: str = self._resolver(str, "L")
        self.type: str = "teacher" if self._type == 3 else "staff"
        self.email: Optional[str] = self._resolver(str, "email", strict=False)
        self.functions: List[str] = []

        if self.type == "teacher":
            self.functions = self._resolver(
                lambda x: [r.get("L") for r in x], "listeRessources", "V"
            )
        else:
            self.functions = self._resolver(
                lambda f: [f], "fonction", "V", "L", default=[]
            )

        self.with_discussion: bool = self._resolver(
            bool, "avecDiscussion", default=False
        )

        del self._resolver


class Message(Object):
    """
    Represents a message in a discussion.

    Attributes:
        id (str): the id of the message (used internally)
        author (Optional[str]): author of the message, if ``None``, then we are the author
        seen (bool): if the message was seen
        created (datetime.datetime): when the message was created
        content (str): content of the messages
        replying_to (Optional[Message]): the message that this is replying to, if None,
            it is the first message in a discussion
    """

    def __init__(self, client: ClientBase, json_dict: dict) -> None:
        super().__init__(json_dict)
        self._client = client
        self._possession = self._resolver(str, "possessionMessage", "V", "N")

        self.id: str = self._resolver(str, "N")
        self.content: str = ""
        self.author: Optional[str] = (
            None
            if self._resolver(bool, "emetteur", default=False)
            else self._resolver(str, "public_gauche")
        )
        self.seen: bool = self._resolver(bool, "lu", default=False)
        self.created: datetime.datetime = self._resolver(
            Util.datetime_parse, "date", "V"
        )

        # TODO: DEPRECATED
        self.date = self.created

        self.replying_to: Optional[Message] = None

        if json_dict.get("estHTML", False):
            self.content = self._resolver(Util.html_parse, "contenu", "V")
        else:
            self.content = self._resolver(str, "contenu")

        del self._resolver

    def recipients(self) -> List[str]:
        """
        Recipients of this message
        """

        resp = self._client.post(
            "SaisiePublicMessage", 131, {"message": {"N": self.id}}
        )

        return [r["L"] for r in resp["donneesSec"]["donnees"]["listeDest"]["V"]]

    def reply(self, message: str) -> None:
        """
        Reply to this message

        Args:
            message (str)

        Raises:
            DiscussionClosed: when the parent discussion is closed and we cannot reply
        """

        resp = self._client.post(
            "ListeMessages",
            131,
            {
                "listePossessionsMessages": [{"N": self._possession}],
                "message": {"N": self.id},
            },
        )

        if len(resp["donneesSec"]["donnees"].get("listeBoutons", {"V": []})["V"]) == 0:
            raise DiscussionClosed("Cannot reply to discussion")

        msg = resp["donneesSec"]["donnees"]["messagePourReponse"]["V"]
        button = resp["donneesSec"]["donnees"]["listeBoutons"]["V"][0]

        self._client.post(
            "SaisieMessage",
            131,
            {
                "messagePourReponse": msg,
                "contenu": message,
                "listeFichiers": [],
                "bouton": button,  # pronote wants the specific button we pressed
            },
        )


class Discussion(Object):
    """
    Represents a discussion.

    A PRONOTE discussion is a channel that, in the web UI, has threads. The internal
    structure, however, looks more linear, with messages replying to other messages.

    You can get messages sent in a discussion using :attr:`.messages`. The messages will be
    in ascending chronological order (ending with the newest). Each message also has a
    :attr:`Message.replying_to` attribute specifying what message it is replying to. In most cases
    this will be just the previous message.

    For example, to get a chat like printout of a discussion:

    .. code-block:: python

        discussion: Discussion = ...

        print(discussion.subject or "(no subject)")
        print("-------------------")

        last_msg = None

        for message in discussion.messages:
            if message.replying_to != last_msg and message.replying_to:
                print(f"  (replying to {message.replying_to.author or 'Me'}: {message.replying_to.content[:20]})")

            print(message.author or "Me", ">", message.content)
            print()

            last_msg = message

    Attributes:
        id (str): the id of the discussion (used internally)
        subject (str): the subject of the discussion, can be an empty string
        creator (Optional[str]): person that created the discussion, if ``None``, then we are the creator
        recipients (List[str]): recipients of the discussion
        unread (int): number of unread messages
        closed (bool): if the discussion is closed
        labels (List[str]): labels on the discussion, usually can be ``["Trash"]``, or ``["Drafts"]``
        replyable (bool): because pronotepy does not currently support replying
            to discussions that are inside other discussions, this boolean signifies
            if pronotepy is able to reply

            .. deprecated:: 2.10

               Always ``True``

        participants (List[str]):
            participants of the discussion

            .. deprecated:: 2.10

               Use :attr:`.recipients` instead

        close (bool):
            if the discussion is closed

            .. deprecated:: 2.10

               Use :attr:`.closed` instead
    """

    def __init__(self, client: Client, json_dict: dict, labels: dict) -> None:
        super().__init__(json_dict)
        self._client = client
        self._possessions: list = self._resolver(noop, "listePossessionsMessages", "V")
        self._date_cache: Optional[datetime.datetime] = None

        self.replyable: bool = True
        self.subject: str = self._resolver(str, "objet")
        self.creator: Optional[str] = self._resolver(str, "initiateur", strict=False)

        self.recipients: List[str] = self._resolver(
            lambda l: [d["L"] for d in l],
            "destinatairesMessage",
            "V",
        )

        self.unread: int = self._resolver(int, "nbNonLus", default=0)
        self.closed: bool = self._resolver(bool, "ferme", default=False)

        # TODO: DEPRECATED
        self.participants: List[str] = self.recipients
        self.close: bool = self.closed

        labels_str = {4: "Drafts", 5: "Trash"}
        self.labels: List[str] = self._resolver(
            lambda l: [labels_str[labels[i["N"]]] for i in l],
            "listeEtiquettes",
            "V",
            default=[],
        )

        del self._resolver

    @property
    def messages(self) -> List[Message]:
        """
        Messages linked to the discussion

        .. warning:: Makes a request everytime it is accessed

        ..
            TODO: should be a method instead
        """
        resp = self._client.post(
            "ListeMessages",
            131,
            {"listePossessionsMessages": self._possessions},
        )

        messages = {}

        for message_json in resp["donneesSec"]["donnees"]["listeMessages"]["V"]:
            msg = Message(self._client, message_json)
            messages[msg.id] = msg

        for message_json in resp["donneesSec"]["donnees"]["listeMessages"]["V"]:
            messages[message_json["N"]].replying_to = messages.get(
                message_json["messageSource"]["V"]["N"]
            )

        return list(sorted(messages.values(), key=lambda x: x.created))

    @property
    def date(self) -> datetime.datetime:
        """
        Date when the discussion was opened. Alias for ``Discussion.messages[0].date``.
        """
        if not self._date_cache:
            msgs = self.messages
            self._date_cache = msgs[0].date
        return self._date_cache

    def mark_as(self, read: bool) -> None:
        """
        Mark as read/unread the discussion

        Args:
            read (bool): read/unread
        """
        self._client.post(
            "SaisieMessage",
            131,
            {
                "commande": "pourLu",
                "lu": read,
                "listePossessionsMessages": self._possessions,
            },
        )

    def reply(self, message: str) -> None:
        """
        Reply to a discussion, this usually means replying to the last message

        Args:
            message (str)
        """

        if self.closed:
            raise DiscussionClosed("Cannot reply to discussion")

        # get the message we should respond to
        resp = self._client.post(
            "ListeMessages",
            131,
            {"listePossessionsMessages": self._possessions},
        )

        msg = resp["donneesSec"]["donnees"]["messagePourReponse"]["V"]
        button = resp["donneesSec"]["donnees"]["listeBoutons"]["V"][0]

        self._client.post(
            "SaisieMessage",
            131,
            {
                "messagePourReponse": msg,
                "contenu": message,
                "listeFichiers": [],
                "bouton": button,  # pronote wants the specific button we pressed
            },
        )

    def delete(self) -> None:
        """
        Delete the discussion
        """
        self._client.post(
            "SaisieMessage",
            131,
            {
                "commande": "corbeille",
                "listePossessionsMessages": self._possessions,
            },
        )


class ClientInfo(Slots):
    """
    Contains info for a resource (a client).

    Attributes:
        id (str): id of the client (used internally)
        raw_resource (dict): Raw json defining the resource
    """

    def __init__(self, client: ClientBase, json_: dict) -> None:
        self.id: str = json_["N"]
        self.raw_resource: dict = json_
        self._client = client
        self.__cache: Optional[dict] = None

    @property
    def name(self) -> str:
        """
        Name of the client
        """
        return self.raw_resource["L"]

    @property
    def profile_picture(self) -> Optional[Attachment]:
        """
        Profile picture of the client
        """
        if self.raw_resource.get("avecPhoto"):
            return Attachment(
                self._client, {"L": "photo.jpg", "N": self.raw_resource["N"], "G": 1}
            )
        else:
            return None

    @property
    def delegue(self) -> List[str]:
        """
        list of classes of which the user is a delegue of
        """
        if self.raw_resource.get("estDelegue"):
            return [
                class_["L"] for class_ in self.raw_resource["listeClassesDelegue"]["V"]
            ]
        else:
            return []

    @property
    def class_name(self) -> str:
        """
        name of the student's class
        """
        return self.raw_resource.get("classeDEleve", {}).get("L", "")

    @property
    def establishment(self) -> str:
        """
        name of the student's establishment
        """
        return self.raw_resource.get("Etablissement", {"V": {"L": ""}})["V"]["L"]

    def _cache(self) -> dict:
        if self.__cache is None:
            # this does not have all the protection _ClientBase.post provides,
            # but we need to manually add the resource id
            self.__cache = self._client.communication.post(
                "PageInfosPerso",
                {"_Signature_": {"onglet": 49, "ressource": {"N": self.id, "G": 4}}},
            )["donneesSec"]["donnees"]["Informations"]

        return self.__cache

    @property
    def address(self) -> tuple[str, str, str, str, str, str, str, str]:
        """
        Address of the client

        Returns:
            A tuple of 8 elements:
                - 4 lines of address info
                - postal code
                - city
                - province
                - country
        """
        c = self._cache()
        return (
            c["adresse1"],
            c["adresse2"],
            c["adresse3"],
            c["adresse4"],
            c["codePostal"],
            c["ville"],
            c["province"],
            c["pays"],
        )

    @property
    def email(self) -> str:
        """
        Email of the client
        """
        return self._cache()["eMail"]

    @property
    def phone(self) -> str:
        """
        Phone of the client

        Returns:
            str: Phone in the format +[country-code][phone-number]
        """
        c = self._cache()
        return "+" + c["indicatifTel"] + c["telephonePortable"]

    @property
    def ine_number(self) -> str:
        """
        INE number of the client
        """
        return self._cache()["numeroINE"]


class Acquisition(Object):
    """
    Contains acquisition info for an evaluation.

    Attributes:
        order (int): Telling the order in which the acquisition is. The list of acquisitions is already sorted by this.
        level (str): the level achieved for this acquisition
        id (int): id, used internally
        abbreviation (str): abbreviation for the level achieved
        coefficient (int): coefficient
        domain (str): domain in which the acquisition is
        domain_id (str)
        name (str): name (description) of the acquisition
        name_id (str)
        pillar (str)
        pillar_id (str)
        pillar_prefix (str)
    """

    def __init__(self, json_dict: dict) -> None:
        super().__init__(json_dict)

        self.id: str = self._resolver(str, "N")
        self.level: str = self._resolver(str, "L")
        self.abbreviation: str = self._resolver(str, "abbreviation")
        self.coefficient: int = self._resolver(int, "coefficient")
        self.domain: str = self._resolver(str, "domaine", "V", "L")
        self.domain_id: str = self._resolver(str, "domaine", "V", "N")
        self.name: Optional[str] = self._resolver(str, "item", "V", "L", strict=False)
        self.name_id: Optional[str] = self._resolver(
            str, "item", "V", "N", strict=False
        )
        self.order: int = self._resolver(int, "ordre")
        self.pillar: str = self._resolver(str, "pilier", "V", "L")
        self.pillar_id: str = self._resolver(str, "pilier", "V", "N")
        self.pillar_prefix: str = self._resolver(str, "pilier", "V", "strPrefixes")

        del self._resolver


class Evaluation(Object):
    """
    Data class for an evaluation.

    Attributes:
        name (str)
        id (str)
        domain (Optional[str])
        teacher (str): the teacher who issued the evaluation
        coefficient (int)
        description (str)
        subject (Subject)
        paliers (List[str])
        acquisitions (List[Acquisition])
        date (datetime.date)
    """

    def __init__(self, json_dict: dict) -> None:
        super().__init__(json_dict)
        self.name: str = self._resolver(str, "L")
        self.id: str = self._resolver(str, "N")
        self.domain: Optional[str] = self._resolver(
            str, "domaine", "V", "L", strict=False
        )
        self.teacher: str = self._resolver(str, "individu", "V", "L")
        self.coefficient: int = self._resolver(int, "coefficient")
        self.description: str = self._resolver(str, "descriptif")
        self.subject: Subject = self._resolver(Subject, "matiere", "V")
        self.paliers: List[str] = self._resolver(
            lambda x: [_get_l(y) for y in x], "listePaliers", "V"
        )
        self.acquisitions: List[Acquisition] = self._resolver(
            lambda x: sorted([Acquisition(y) for y in x], key=lambda z: z.order),
            "listeNiveauxDAcquisitions",
            "V",
        )
        self.date: datetime.date = self._resolver(Util.date_parse, "date", "V")

        del self._resolver


class Identity(Object):
    """
    Represents an Identity of a person

    Attributes:
        postal_code (str)
        date_of_birth (datetime.date)
        email (Optional[str])
        last_name (str)
        country (str)
        mobile_number (Optional[str])
        landline_number (Optional[str])
        other_phone_number (Optional[str])
        city (str)
        place_of_birth (Optional[str])
        first_names (List[str])
        address (List[str])
        formatted_address (str): concatenated address information into a single string
    """

    def __init__(self, json_dict: dict) -> None:
        super().__init__(json_dict)

        self.postal_code: str = self._resolver(str, "CP")
        self.date_of_birth: Optional[datetime.date] = self._resolver(
            Util.date_parse, "dateNaiss", strict=False
        )
        self.email: Optional[str] = self._resolver(str, "email", strict=False)
        self.last_name: str = self._resolver(str, "nom")
        self.country: str = self._resolver(str, "pays")
        self.mobile_number: Optional[str] = self._resolver(str, "telPort", strict=False)
        self.landline_number: Optional[str] = self._resolver(
            str, "telFixe", strict=False
        )
        self.other_phone_number: Optional[str] = self._resolver(
            str, "telAutre", strict=False
        )
        self.city: str = self._resolver(str, "ville")
        self.place_of_birth: Optional[str] = self._resolver(
            str, "villeNaiss", strict=False
        )

        self.address: List[str] = []
        i = 1
        while True:
            option = json_dict.get("adresse" + str(i))
            if not option:
                break
            self.address.append(option)
            i += 1
        self.formatted_address: str = ",".join(
            [*self.address, self.postal_code, self.city, self.country]
        )
        self.first_names: List[str] = [
            json_dict.get("prenom", ""),
            json_dict.get("prenom2", ""),
            json_dict.get("prenom3", ""),
        ]

        del self._resolver


class Guardian(Object):
    """
    Represents a guardian of a student.

    Attributes:
        identity (Identity)
        accepteInfosProf (bool)
        authorized_email (bool)
        authorized_pick_up_kid (bool)
        urgency_contact (bool)
        preferred_responsible_contact (bool)
        accomodates_kid (bool)
        relatives_link (str)
        responsibility_level (str)
        financially_responsible (bool)
        full_name (str)
        is_legal (bool)
    """

    def __init__(self, json_dict: dict) -> None:
        super().__init__(json_dict)

        self.accepteInfosProf: bool = self._resolver(bool, "accepteInfosProf")
        self.authorized_email: bool = self._resolver(bool, "autoriseEmail")
        self.authorized_pick_up_kid: bool = self._resolver(
            bool, "autoriseRecupererEnfant"
        )
        self.urgency_contact: bool = self._resolver(bool, "contactUrgence")
        self.preferred_responsible_contact: bool = self._resolver(
            bool, "estResponsablePreferentiel"
        )
        self.accomodates_kid: bool = self._resolver(bool, "hebergeEnfant")
        self.relatives_link: str = self._resolver(str, "lienParente")
        self.responsibility_level: str = self._resolver(str, "niveauResponsabilite")
        self.financially_responsible: bool = self._resolver(
            bool, "responsableFinancier"
        )
        self.full_name: str = self._resolver(str, "nom")

        self.identity = Identity(json_dict)
        self.is_legal = self.responsibility_level == "LEGAL"

        del self._resolver


class Student(Object):
    """
    Represents a student

    Attributes:
        full_name (str)
        id (str)
        enrollment_date (datetime.date)
        date_of_birth (datetime.date)
        projects (List[str])
        last_name (str)
        first_names (str)
        sex (str)
        options (List[str]): language options
    """

    def __init__(self, client: ClientBase, json_dict: dict) -> None:
        super().__init__(json_dict)

        self.full_name: str = self._resolver(str, "L")
        self.id: str = self._resolver(str, "N")
        self.enrollment_date: datetime.date = self._resolver(
            Util.date_parse, "entree", "V"
        )
        self.date_of_birth: datetime.date = self._resolver(Util.date_parse, "neLe", "V")
        self.projects: List[str] = self._resolver(
            lambda p: [
                f"{x.get('typeAmenagement', '')} ({x.get('handicap', '')})" for x in p
            ],
            "listeProjets",
            "V",
        )
        self.last_name: str = self._resolver(str, "nom")
        self.first_names: str = self._resolver(str, "prenoms")
        self.sex: str = self._resolver(str, "sexe")

        self._client = client
        self._cache: Optional[dict] = None

        self.options = []
        i = 1
        while True:
            option = json_dict.get("option" + str(i))
            if not option:
                break
            self.options.append(option)
            i += 1

        del self._resolver

    @property
    def identity(self) -> Identity:
        """
        Identity of this student
        """
        if self._cache is None:
            self._cache = self._client.post(
                "FicheEleve",
                105,
                {"Eleve": {"N": self.id}, "AvecEleve": True, "AvecResponsables": True},
            )
        return Identity(self._cache["donneesSec"]["donnees"]["Identite"])

    @property
    def guardians(self) -> List[Guardian]:
        """
        List of responsible persons (parents).
        """
        if self._cache is None:
            self._cache = self._client.post(
                "FicheEleve",
                105,
                {"Eleve": {"N": self.id}, "AvecEleve": True, "AvecResponsables": True},
            )
        return [
            Guardian(j)
            for j in self._cache["donneesSec"]["donnees"]["Responsables"]["V"]
        ]


class StudentClass(Object):
    """
    Represents a class of students

    Attributes:
        name (str)
        id (str)
        responsible (bool): is the teacher responsible for the class
        grade (str)
    """

    def __init__(self, client: ClientBase, json_dict: dict) -> None:
        super().__init__(json_dict)

        self.name: str = self._resolver(str, "L")
        self.id: str = self._resolver(str, "N")
        self.responsible: bool = self._resolver(bool, "estResponsable")
        self.grade: str = self._resolver(str, "niveau", "V", "L", default="")

        self._client = client

        del self._resolver

    def students(self, period: Optional[Period] = None) -> List[Student]:
        """
        Get students in the class

        Args:
            period (Optional[Period]): select a particular period (client.periods[0] by default)
        """
        period = period or self._client.periods[0]
        r = self._client.post(
            "ListeRessources",
            105,
            {"classe": {"N": self.id, "G": 1}, "periode": {"N": period.id, "G": 1}},
        )
        return [
            Student(self._client, j)
            for j in r["donneesSec"]["donnees"]["listeRessources"]["V"]
        ]


class Menu(Object):
    """
    Represents the menu of a meal

    Attributes:
        id (str)
        self.name (Optional[str])
        date (datetime.date): the date of the menu
        is_lunch (bool): the menu is a lunch menu
        is_dinner (bool): the menu is a dinner menu
        first_meal (Optional[List[Food]]): food list of first meal
        main_meal (Optional[List[Food]]): food list of main meal
        side_meal (Optional[List[Food]]): food list of side meal
        other_meal (Optional[List[Food]]): food list of other meal
        cheese (Optional[List[Food]]): food list of cheese
        dessert (Optional[List[Food]]): food list of dessert
    """

    class Food(Object):
        """
        Represents food of a menu

        Attributes:
            id (str)
            name (str)
            labels (List[FoodLabel])
        """

        class FoodLabel(Object):
            """
            Represents the label of a food

            Attributes:
                id (str)
                name (str)
                color (Optional[str])
            """

            def __init__(self, client: ClientBase, json_dict: dict) -> None:
                super().__init__(json_dict)

                self.id: str = self._resolver(str, "N")
                self.name: str = self._resolver(str, "L")
                self.color: Optional[str] = self._resolver(str, "couleur", strict=False)

                self._client = client

                del self._resolver

        def __init__(self, client: ClientBase, json_dict: dict) -> None:
            super().__init__(json_dict)

            self.id: str = self._resolver(str, "N")
            self.name: str = self._resolver(str, "L")
            self.labels: List[Menu.Food.FoodLabel] = self._resolver(
                lambda labels: [self.FoodLabel(client, label) for label in labels],
                "listeLabelsAlimentaires",
                "V",
            )

            self._client = client

            del self._resolver

    def __init__(self, client: ClientBase, json_dict: dict) -> None:
        super().__init__(json_dict)

        self.id: str = self._resolver(str, "N")
        self.name: Optional[str] = self._resolver(str, "L", strict=False)
        self.date: datetime.date = self._resolver(Util.date_parse, "Date", "V")

        self.is_lunch: bool = self._resolver(int, "G") == 0
        self.is_dinner: bool = self._resolver(int, "G") == 1

        def init_food(d: dict) -> List[Menu.Food]:
            return [self.Food(client, x) for x in d["ListeAliments"]["V"]]

        d_dict = {str(meal["G"]): meal for meal in json_dict["ListePlats"]["V"]}
        super().__init__(d_dict)

        self.first_meal: Optional[List[Menu.Food]] = self._resolver(
            init_food, "0", strict=False
        )
        self.main_meal: Optional[List[Menu.Food]] = self._resolver(
            init_food, "1", strict=False
        )
        self.side_meal: Optional[List[Menu.Food]] = self._resolver(
            init_food, "2", strict=False
        )
        self.other_meal: Optional[List[Menu.Food]] = self._resolver(
            init_food, "3", strict=False
        )
        self.cheese: Optional[List[Menu.Food]] = self._resolver(
            init_food, "5", strict=False
        )
        self.dessert: Optional[List[Menu.Food]] = self._resolver(
            init_food, "4", strict=False
        )

        self._client = client

        del self._resolver


class Punishment(Object):
    """
    Represents a punishment.

    Attributes:
        id (str)
        given (Union[datetime.datetime, datetime.date]): Date and time when the punishment was given
        exclusion (bool): If the punishment is an exclusion from class
        during_lesson (bool): If the punishment was given during a lesson.
            `self.during_lesson is True => self.given is datetime.datetime`
        homework (str): Text description of the homework that was given as the punishment
        homework_documents (List[Attachment]): Attached documents for homework
        circumstances (str)
        circumstance_documents (List[Attachment])
        nature (str): Text description of the nature of the punishment (ex. "Retenue")
        reasons (List[str]): Text descriptions of the reasons for the punishment
        giver (str): Name of the person that gave the punishment
        schedule (List[ScheduledPunishment]): List of scheduled date-times with durations
        schedulable (bool)
        duration (Optional[datetime.timedelta])
    """

    class ScheduledPunishment(Object):
        """
        Represents a sheduled punishment.

        Attributes:
            id (str)
            start (Union[datetime.datetime, datetime.date])
            duration (Optional[datetime.timedelta])
        """

        def __init__(self, client: ClientBase, json_dict: dict) -> None:
            super().__init__(json_dict)
            self.id: str = self._resolver(str, "N")

            # construct a full datetime from "date" and "placeExecution" fields
            date = self._resolver(Util.date_parse, "date", "V")
            place = self._resolver(int, "placeExecution", strict=False)

            self.start: Union[datetime.datetime, datetime.date]
            if place is not None:
                liste_heures = client.func_options["donneesSec"]["donnees"]["General"][
                    "ListeHeures"
                ]["V"]
                try:
                    self.start = datetime.datetime.combine(
                        date, Util.place2time(liste_heures, place)
                    )
                except ValueError as e:
                    raise DataError(str(e))
            else:
                self.start = date

            self.duration: Optional[datetime.timedelta] = self._resolver(
                lambda v: datetime.timedelta(minutes=int(v)), "duree", strict=False
            )

            del self._resolver

    def __init__(self, client: ClientBase, json_dict: dict) -> None:
        super().__init__(json_dict)
        self.id: str = self._resolver(str, "N")

        date = self._resolver(Util.date_parse, "dateDemande", "V")
        self.during_lesson: bool = self._resolver(lambda v: not bool(v), "horsCours")

        # construct a full datetime from "dateDemande" and "placeDemande" fields
        self.given: Union[datetime.datetime, datetime.date]
        if self.during_lesson:
            time_place = self._resolver(int, "placeDemande")
            liste_heures = client.func_options["donneesSec"]["donnees"]["General"][
                "ListeHeures"
            ]["V"]
            try:
                self.given = datetime.datetime.combine(
                    date, Util.place2time(liste_heures, time_place)
                )
            except ValueError as e:
                raise DataError(str(e))
        else:
            self.given = date

        self.exclusion: bool = self._resolver(bool, "estUneExclusion")

        self.homework: str = self._resolver(str, "travailAFaire")
        self.homework_documents: List[Attachment] = self._resolver(
            lambda x: [Attachment(client, a) for a in x], "documentsTAF", "V"
        )

        self.circumstances: str = self._resolver(str, "circonstances")
        self.circumstance_documents: List[Attachment] = self._resolver(
            lambda x: [Attachment(client, a) for a in x], "documentsCirconstances", "V"
        )

        # TODO: change to an enum (out of scope for this comment: change this kind of string to enums everywhere)
        self.nature: str = self._resolver(str, "nature", "V", "L")
        self.requires_parent: Optional[str] = self._resolver(
            str, "nature", "V", "estAvecARParent", strict=False
        )

        self.reasons: List[str] = self._resolver(
            lambda x: [i["L"] for i in x], "listeMotifs", "V"
        )
        self.giver: str = self._resolver(str, "demandeur", "V", "L")

        self.schedulable: bool = self._resolver(bool, "estProgrammable")

        self.schedule: List[Punishment.ScheduledPunishment] = []
        if self.schedulable:
            self.schedule = self._resolver(
                lambda x: [Punishment.ScheduledPunishment(client, i) for i in x],
                "programmation",
                "V",
            )

        self.duration: Optional[datetime.timedelta] = self._resolver(
            lambda v: datetime.timedelta(minutes=int(v)), "duree", strict=False
        )


class TeachingStaff(Object):
    """
    Represents a teaching staff member. You shouldn't have to create this class manually.

    Attributes:
        id (str): id of the teaching staff (used internally)
        name (str): name of the teaching staff
        type (str): teacher or staff
        num (int): the teaching staff number used for sorting
        subjects (List[TeachingSubject]): list of subject the teacher teaches
    """

    class TeachingSubject(Object):
        """
        Represents a subject taught. You shouldn't have to create this class manually.

        Attributes:
            id (str): id of the subject (used internally)
            name (str): name of the subject
            duration (Optional[datetime.timedelta]): the duration of the subject per week
            parent_subject_name (Optional[str]): name of the parent subject
            parent_subject_id (Optional[str]): id of the parent subject (used internally)
        """

        def __init__(self, json_dict: dict) -> None:
            super().__init__(json_dict)

            self.id: str = self._resolver(str, "N")
            self.name: str = self._resolver(str, "L")
            self._duration: str = self._resolver(str, "volumeHoraire")
            self.parent_subject_name: Optional[str] = self._resolver(
                str, "servicePere", "V", "L", strict=False
            )
            self.parent_subject_id: Optional[str] = self._resolver(
                str, "servicePere", "V", "N", strict=False
            )

            if "h" in self._duration:  # duration can be an empty string
                self.duration: Optional[datetime.timedelta] = datetime.timedelta(
                    hours=int(self._duration.split("h")[0]),
                    minutes=int(self._duration.split("h")[1]),
                )
            else:
                self.duration = None

                del self._resolver

    def __init__(self, json_dict: dict) -> None:
        super().__init__(json_dict)

        self.id: str = self._resolver(str, "N")
        self.name: str = self._resolver(str, "L")
        self.num: int = self._resolver(int, "P")
        self._type: int = self._resolver(int, "G")
        self.type: str = "teacher" if self._type == 3 else "staff"
        self.subjects: List[TeachingStaff.TeachingSubject] = self._resolver(
            lambda x: [TeachingStaff.TeachingSubject(i) for i in x], "matieres", "V"
        )

        del self._resolver<|MERGE_RESOLUTION|>--- conflicted
+++ resolved
@@ -61,11 +61,8 @@
     "Menu",
     "Punishment",
     "Delay",
-<<<<<<< HEAD
     "TeachingStaff",
-=======
     "Report",
->>>>>>> 8ee8b673
 )
 
 log = logging.getLogger(__name__)
